--- conflicted
+++ resolved
@@ -37,16 +37,10 @@
         transform=transform,
         pre_transform=pre_transform,
         threads=64,
-<<<<<<< HEAD
-    )[:10000]
-    model = DenoiseModel(dropout=0.1, hidden_dim=128, num_layers=3, num_heads=4, weighted_loss=False)
-    dl = torch_geometric.loader.DataLoader(ds, batch_size=32, shuffle=True, num_workers=16)
-=======
     )
     sampler = DynamicBatchSampler(ds, max_num=3000, mode="node")
     model = DenoiseModel(dropout=0.1, hidden_dim=1024, num_layers=12, num_heads=8, weighted_loss=False)
     dl = torch_geometric.loader.DataLoader(ds, batch_sampler=sampler, num_workers=16)
->>>>>>> 863f1a47
     trainer = Trainer(
         gpus=1,
         # accumulate_grad_batches=4,
