--- conflicted
+++ resolved
@@ -16,18 +16,8 @@
 }
 
 
-def train(**cfg):
+def train(**kwargs):
     """Train the whole model"""
-<<<<<<< HEAD
-    seed_everything(cfg["seed"])
-    datamodule = DTIDataModule(**cfg["datamodule"])
-    datamodule.setup()
-    datamodule.update_config(cfg)
-    pprint(cfg)
-    logger = TensorBoardLogger(
-        "tb_logs",
-        name="dti",  # FIXME fix naming of the model
-=======
     seed_everything(kwargs["seed"])
     tmp = np.arange(100)
     np.random.shuffle(tmp)
@@ -42,8 +32,9 @@
 def single_run(**kwargs):
     """Does a single run."""
     seed_everything(kwargs["seed"])
-    datamodule = DTIDataModule(kwargs["data"], kwargs["exp_name"], kwargs["batch_size"], kwargs["num_workers"])
+    datamodule = DTIDataModule(**kwargs["datamodule"])
     datamodule.setup()
+    datamodule.update_config(kwargs)
     pprint(datamodule.config)
 
     # kwargs.update(datamodule.config)
@@ -54,31 +45,17 @@
     logger = TensorBoardLogger(
         "tb_logs",
         name="dti",
->>>>>>> 0bdd5235
         default_hp_metric=False,
     )
 
     callbacks = [
         ModelCheckpoint(monitor="val_loss", save_top_k=3, mode="min"),
-        EarlyStopping(monitor="val_loss", mode="min", **cfg["early_stop"]),
+        EarlyStopping(monitor="val_loss", mode="min", **kwargs["early_stop"]),
         RichModelSummary(),
         RichProgressBar(),
     ]
-<<<<<<< HEAD
-    trainer = Trainer(callbacks=callbacks, logger=logger, log_every_n_steps=25, **cfg["trainer"])
-    model = models[cfg["model"].pop("module")](**cfg["model"])
-=======
-    trainer = Trainer(
-        gpus=kwargs["gpus"],
-        callbacks=callbacks,
-        logger=logger,
-        gradient_clip_val=kwargs["gradient_clip_val"],
-        profiler=kwargs["profiler"],
-        log_every_n_steps=25,
-        max_epochs=kwargs["max_epochs"],
-    )
-    model = models[kwargs["model"]](**kwargs)
->>>>>>> 0bdd5235
+    trainer = Trainer(callbacks=callbacks, logger=logger, log_every_n_steps=25, **kwargs["trainer"])
+    model = models[kwargs["model"].pop("module")](**kwargs["model"])
     pprint(model)
     trainer.fit(model, datamodule)
 
