--- conflicted
+++ resolved
@@ -2,11 +2,6 @@
 seed: 42
 datamodule:
   filename: /scratch/SCRATCH_SAS/roman/rindti/datasets/oracle/results/prepare_all/rlnwgntanc_5e01134f.pkl
-<<<<<<< HEAD
-  exp_name: glylec_bb
-  batch_size: 64
-  num_workers: 16
-=======
   exp_name: glylec_mbb
   batch_size: 64
   num_workers: 0
@@ -19,7 +14,6 @@
       weight: 4
     prot:
       weight: 1
->>>>>>> 59cdd0d3
 trainer:
   gpus: 1
   max_epochs: 1000
@@ -32,11 +26,7 @@
   feat_method: concat
   monitor: val_loss
   drug:
-<<<<<<< HEAD
     hidden_dim: 128
-=======
-    hidden_dim: 256
->>>>>>> 59cdd0d3
     method: graph
     node:
       module: ginconv
