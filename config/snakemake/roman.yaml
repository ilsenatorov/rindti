--- conflicted
+++ resolved
@@ -7,14 +7,8 @@
   node_feats: glycan # IUPAC, label, onehot, glycan
 split_data:
   method: target # random, drug, target
-<<<<<<< HEAD
-parse_dataset:
-  filtering: posneg
-  threshold: 1.645
-=======
   train: 1
   val: 0.0
 parse_dataset:
   filtering: all
-  threshold: 0.5
->>>>>>> 59cdd0d3
+  threshold: 0.5