source: datasets/glass/resources

prots:
  structs:
    method: template
  features:
    method: distance
parse_dataset:
<<<<<<< HEAD
  filtering: all
split_data:
  method: target
=======
  filtering: posneg
split_data:
  method: community
>>>>>>> 19653ad7
<|MERGE_RESOLUTION|>--- conflicted
+++ resolved
@@ -6,12 +6,6 @@
   features:
     method: distance
 parse_dataset:
-<<<<<<< HEAD
   filtering: all
 split_data:
-  method: target
-=======
-  filtering: posneg
-split_data:
-  method: community
->>>>>>> 19653ad7
+  method: community