import pickle
from typing import Optional, Tuple

import numpy as np
import pandas as pd
import torch
from pandas.core.frame import DataFrame
from torch_geometric.utils import to_undirected

aa_encoding = {
    "ala": 0,
    "arg": 1,
    "asn": 2,
    "asp": 3,
    "cys": 4,
    "gln": 5,
    "glu": 6,
    "gly": 7,
    "his": 8,
    "ile": 9,
    "leu": 10,
    "lys": 11,
    "met": 12,
    "phe": 13,
    "pro": 14,
    "ser": 15,
    "thr": 16,
    "trp": 17,
    "tyr": 18,
    "val": 19,
}

edge_type_encoding = {"cnt": 0, "combi": 1, "hbond": 2, "pept": 3, "ovl": 4}


def onehot_encode(position: int, count: Optional[int] = 20):
    """One-hot encode position
    Args:
        position (int): Which entry to set to 1
        count (Optional[int], optional): Max number of entries. Defaults to 20.
    Returns:
        [type]: [description]
    """
    t = [0] * count
    t[position] = 1
    return t


class ProteinEncoder:
<<<<<<< HEAD
    def __init__(self, config: dict):
        self.features = config["prepare_proteins"]["node_features"]
        self.edge_feats = config["prepare_proteins"]["edge_feats"]
=======
    def __init__(self, node_features: str, edge_features: str):
        self.node_features = node_features
        self.edge_features = edge_features
>>>>>>> 7e6a5a0f

    def encode_residue(self, residue: str) -> np.array:
        """Fully encode residue - one-hot and node_features

        Args:
            residue (str): One-letter residue name

        Returns:
            np.array: Concatenated node_features and one-hot encoding of residue name
        """
        if residue.lower() not in aa_encoding:
            return None
        elif self.node_features == "label":
            return aa_encoding[residue.lower()]
        elif self.node_features == "onehot":
            return onehot_encode(aa_encoding[residue.lower()])
        else:
            raise ValueError("Unknown node_features type!")

    def parse_sif(self, filename: str) -> Tuple[DataFrame, DataFrame]:
        """Parse a single sif file

        Args:
            filename (str): SIF file location

        Returns:
            Tuple[DataFrame, DataFrame]: nodes, edges DataFrames
        """
        nodes = []
        edges = []
        with open(filename, "r") as file:
            for line in file:
                line = line.strip()
                splitline = line.split()
                if len(splitline) != 3:
                    continue
                node1, edgetype, node2 = splitline
                node1split = node1.split(":")
                node2split = node2.split(":")
                if len(node1split) != 4:
                    continue
                if len(node2split) != 4:
                    continue
                chain1, resn1, x1, resaa1 = node1split
                chain2, resn2, x2, resaa2 = node2split
                if x1 != "_" or x2 != "_":
                    continue
                if resaa1.lower() not in aa_encoding or resaa2.lower() not in aa_encoding:
                    continue
                resn1 = int(resn1)
                resn2 = int(resn2)
                if resn1 == resn2:
                    continue
                edgesplit = edgetype.split(":")
                if len(edgesplit) != 2:
                    continue
                node1 = {"chain": chain1, "resn": resn1, "resaa": resaa1}
                node2 = {"chain": chain2, "resn": resn2, "resaa": resaa2}
                edgetype, _ = edgesplit
                edge1 = {
                    "resn1": resn1,
                    "resn2": resn2,
                    "type": edgetype,
                }
                edge2 = {
                    "resn1": resn2,
                    "resn2": resn1,
                    "type": edgetype,
                }
                nodes.append(node1)
                nodes.append(node2)
                edges.append(edge1)
                edges.append(edge2)
        nodes = pd.DataFrame(nodes).drop_duplicates()
        nodes = nodes.sort_values("resn").reset_index(drop=True).reset_index().set_index("resn")
        for node in nodes.index:
            if (node - 1) in nodes.index:
                edges.append({"resn1": node, "resn2": node - 1, "type": "pept"})
                edges.append({"resn2": node, "resn1": node - 1, "type": "pept"})
        edges = pd.DataFrame(edges).drop_duplicates()
        node_idx = nodes["index"].to_dict()
        edges["node1"] = edges["resn1"].apply(lambda x: node_idx[x])
        edges["node2"] = edges["resn2"].apply(lambda x: node_idx[x])
        return nodes, edges

    def encode_nodes(self, nodes: pd.DataFrame) -> torch.Tensor:
        """Given dataframe of nodes create node node_features

        Args:
            nodes (pd.DataFrame): nodes dataframe from parse_sif

        Returns:
            torch.Tensor: Tensor of node node_features [n_nodes, *]
        """
        nodes.drop_duplicates(inplace=True)
        node_attr = [self.encode_residue(x) for x in nodes["resaa"]]
        node_attr = [x for x in node_attr if x is not None]
        node_attr = np.asarray(node_attr)
        if self.node_features == "label":
            node_attr = torch.tensor(node_attr, dtype=torch.long)
        else:
            node_attr = torch.tensor(node_attr, dtype=torch.float32)
        return node_attr

    def encode_edges(self, edges: pd.DataFrame) -> Tuple[torch.Tensor, torch.Tensor]:
        """Given dataframe of edges, create edge index and edge node_features

        Args:
            edges (pd.DataFrame): edges dataframe from parse_sif

        Returns:
            Tuple[torch.Tensor, torch.Tensor]: edge index [2,n_edges], edge attributes [n_edges, *]
        """
        if self.edge_features == "none":
            edges.drop("type", axis=1, inplace=True)
        edges.drop_duplicates(inplace=True)
        edge_index = edges[["node1", "node2"]].astype(int).values
        edge_index = torch.tensor(edge_index, dtype=torch.long)
        edge_index = edge_index.t().contiguous()
        if self.edge_feats == "none":
            return edge_index, None
<<<<<<< HEAD
        edge_feats = edges["type"].apply(lambda x: edge_type_encoding[x])
        if self.edge_feats == "label":
            edge_feats = torch.tensor(edge_feats, dtype=torch.long)
            edge_index, edge_feats = to_undirected(edge_index, edge_feats)
            return edge_index, edge_feats
        elif self.edge_feats == "onehot":
            edge_feats = edge_feats.apply(onehot_encode, count=len(edge_type_encoding))
            edge_feats = torch.tensor(edge_feats, dtype=torch.float)
            edge_index, edge_feats = to_undirected(edge_index, edge_feats)
            return edge_index, edge_feats
=======
        edge_features = edges["type"].apply(lambda x: edge_type_encoding[x])
        if self.edge_features == "label":
            edge_features = torch.tensor(edge_features, dtype=torch.long)
            return edge_index, edge_features
        elif self.edge_features == "onehot":
            edge_features = edge_features.apply(onehot_encode, count=len(edge_type_encoding))
            edge_features = torch.tensor(edge_features, dtype=torch.float)
            edge_index, edge_features = to_undirected(edge_index, edge_features)
            return edge_index, edge_features
>>>>>>> 7e6a5a0f

    def __call__(self, protein_sif: str) -> dict:
        """Fully process the protein

        Args:
            protein_sif (str): File location for sif file

        Returns:
            dict: standard format with x for node node_features, edge_index for edges etc
        """
        nodes, edges = self.parse_sif(protein_sif)
        node_attr = self.encode_nodes(nodes)
        edge_index, edge_feats = self.encode_edges(edges)
        return dict(x=node_attr, edge_index=edge_index, edge_feats=edge_feats, index_mapping=nodes["index"].to_dict())


def extract_name(protein_sif: str) -> str:
    """Extract the protein name from the sif filename"""
    return protein_sif.split("/")[-1].split("_")[0]


if __name__ == "__main__":
    proteins = pd.Series(list(snakemake.input.rins), name="sif")
    proteins = pd.DataFrame(proteins)
    proteins["ID"] = proteins["sif"].apply(extract_name)
    proteins.set_index("ID", inplace=True)
    prot_encoder = ProteinEncoder(
        snakemake.config["prepare_proteins"]["node_features"], snakemake.config["prepare_proteins"]["edge_features"]
    )
    proteins["data"] = proteins["sif"].apply(prot_encoder)
    with open(snakemake.output.protein_pickle, "wb") as file:
        pickle.dump(proteins, file)<|MERGE_RESOLUTION|>--- conflicted
+++ resolved
@@ -47,33 +47,27 @@
 
 
 class ProteinEncoder:
-<<<<<<< HEAD
-    def __init__(self, config: dict):
-        self.features = config["prepare_proteins"]["node_features"]
-        self.edge_feats = config["prepare_proteins"]["edge_feats"]
-=======
-    def __init__(self, node_features: str, edge_features: str):
-        self.node_features = node_features
-        self.edge_features = edge_features
->>>>>>> 7e6a5a0f
+    def __init__(self, node_feats: str, edge_feats: str):
+        self.node_feats = node_feats
+        self.edge_feats = edge_feats
 
     def encode_residue(self, residue: str) -> np.array:
-        """Fully encode residue - one-hot and node_features
+        """Fully encode residue - one-hot and node_feats
 
         Args:
             residue (str): One-letter residue name
 
         Returns:
-            np.array: Concatenated node_features and one-hot encoding of residue name
+            np.array: Concatenated node_feats and one-hot encoding of residue name
         """
         if residue.lower() not in aa_encoding:
             return None
-        elif self.node_features == "label":
+        elif self.node_feats == "label":
             return aa_encoding[residue.lower()]
-        elif self.node_features == "onehot":
+        elif self.node_feats == "onehot":
             return onehot_encode(aa_encoding[residue.lower()])
         else:
-            raise ValueError("Unknown node_features type!")
+            raise ValueError("Unknown node_feats type!")
 
     def parse_sif(self, filename: str) -> Tuple[DataFrame, DataFrame]:
         """Parse a single sif file
@@ -142,26 +136,26 @@
         return nodes, edges
 
     def encode_nodes(self, nodes: pd.DataFrame) -> torch.Tensor:
-        """Given dataframe of nodes create node node_features
+        """Given dataframe of nodes create node node_feats
 
         Args:
             nodes (pd.DataFrame): nodes dataframe from parse_sif
 
         Returns:
-            torch.Tensor: Tensor of node node_features [n_nodes, *]
+            torch.Tensor: Tensor of node node_feats [n_nodes, *]
         """
         nodes.drop_duplicates(inplace=True)
         node_attr = [self.encode_residue(x) for x in nodes["resaa"]]
         node_attr = [x for x in node_attr if x is not None]
         node_attr = np.asarray(node_attr)
-        if self.node_features == "label":
+        if self.node_feats == "label":
             node_attr = torch.tensor(node_attr, dtype=torch.long)
         else:
             node_attr = torch.tensor(node_attr, dtype=torch.float32)
         return node_attr
 
     def encode_edges(self, edges: pd.DataFrame) -> Tuple[torch.Tensor, torch.Tensor]:
-        """Given dataframe of edges, create edge index and edge node_features
+        """Given dataframe of edges, create edge index and edge node_feats
 
         Args:
             edges (pd.DataFrame): edges dataframe from parse_sif
@@ -169,7 +163,7 @@
         Returns:
             Tuple[torch.Tensor, torch.Tensor]: edge index [2,n_edges], edge attributes [n_edges, *]
         """
-        if self.edge_features == "none":
+        if self.edge_feats == "none":
             edges.drop("type", axis=1, inplace=True)
         edges.drop_duplicates(inplace=True)
         edge_index = edges[["node1", "node2"]].astype(int).values
@@ -177,7 +171,6 @@
         edge_index = edge_index.t().contiguous()
         if self.edge_feats == "none":
             return edge_index, None
-<<<<<<< HEAD
         edge_feats = edges["type"].apply(lambda x: edge_type_encoding[x])
         if self.edge_feats == "label":
             edge_feats = torch.tensor(edge_feats, dtype=torch.long)
@@ -188,17 +181,6 @@
             edge_feats = torch.tensor(edge_feats, dtype=torch.float)
             edge_index, edge_feats = to_undirected(edge_index, edge_feats)
             return edge_index, edge_feats
-=======
-        edge_features = edges["type"].apply(lambda x: edge_type_encoding[x])
-        if self.edge_features == "label":
-            edge_features = torch.tensor(edge_features, dtype=torch.long)
-            return edge_index, edge_features
-        elif self.edge_features == "onehot":
-            edge_features = edge_features.apply(onehot_encode, count=len(edge_type_encoding))
-            edge_features = torch.tensor(edge_features, dtype=torch.float)
-            edge_index, edge_features = to_undirected(edge_index, edge_features)
-            return edge_index, edge_features
->>>>>>> 7e6a5a0f
 
     def __call__(self, protein_sif: str) -> dict:
         """Fully process the protein
@@ -207,7 +189,7 @@
             protein_sif (str): File location for sif file
 
         Returns:
-            dict: standard format with x for node node_features, edge_index for edges etc
+            dict: standard format with x for node node_feats, edge_index for edges etc
         """
         nodes, edges = self.parse_sif(protein_sif)
         node_attr = self.encode_nodes(nodes)
@@ -226,7 +208,7 @@
     proteins["ID"] = proteins["sif"].apply(extract_name)
     proteins.set_index("ID", inplace=True)
     prot_encoder = ProteinEncoder(
-        snakemake.config["prepare_proteins"]["node_features"], snakemake.config["prepare_proteins"]["edge_features"]
+        snakemake.config["prepare_proteins"]["node_feats"], snakemake.config["prepare_proteins"]["edge_feats"]
     )
     proteins["data"] = proteins["sif"].apply(prot_encoder)
     with open(snakemake.output.protein_pickle, "wb") as file:
