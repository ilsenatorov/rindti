--- conflicted
+++ resolved
@@ -39,13 +39,10 @@
     with open(snakemake.input.prots, "rb") as file:
         prots = pickle.load(file)
 
-<<<<<<< HEAD
-=======
     print(interactions)
     print(prots)
     print(drugs)
     print("====================================")
->>>>>>> 95cb08e5
     interactions = interactions[interactions["Target_ID"].isin(prots.index)]
     print(interactions.shape)
     interactions = interactions[interactions["Drug_ID"].isin(drugs.index)]
