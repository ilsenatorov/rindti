import os
import pickle
from typing import Iterable

import pandas as pd
from pandas.core.frame import DataFrame
from prepare_drugs import edge_encoding as drug_edge_encoding
from prepare_drugs import node_encoding as drug_node_encoding
from utils import prot_edge_encoding, prot_node_encoding


def process(row: pd.Series) -> dict:
    """Process each interaction, drugs encoded as graphs"""
    split = row["split"]
    return {
        "label": row["Y"],
        "split": split,
        "prot_id": row["Target_ID"],
        "drug_id": row["Drug_ID"],
    }


def process_df(df: DataFrame) -> Iterable[dict]:
    """Apply process() function to each row of the DataFrame"""
    return [process(row) for (_, row) in df.iterrows()]


def del_index_mapping(x: dict) -> dict:
    """Delete 'index_mapping' entry from the dict"""
    if "index_mapping" in x:
        del x["index_mapping"]
    return x


def update_config(config: dict, prot_size=None, drug_size=None) -> dict:
    """Updates config with dims of everything"""
    config["prot_feat_dim"] = len(prot_node_encoding) if prot_size is None else prot_size
    config["drug_feat_dim"] = len(drug_node_encoding) if drug_size is None else drug_size
    config["prot_edge_dim"] = len(prot_edge_encoding)
    config["drug_edge_dim"] = len(drug_edge_encoding)
    return config


if __name__ == "__main__":

    interactions = pd.read_csv(snakemake.input.inter, sep="\t")

    with open(snakemake.input.drugs, "rb") as file:
        drugs = pickle.load(file)

    with open(snakemake.input.prots, "rb") as file:
        prots = pickle.load(file)

    interactions = interactions[interactions["Target_ID"].isin(prots.index)]
    interactions = interactions[interactions["Drug_ID"].isin(drugs.index)]
<<<<<<< HEAD
=======
    
>>>>>>> dfcb4bc1
    prots = prots[prots.index.isin(interactions["Target_ID"].unique())]
    drugs = drugs[drugs.index.isin(interactions["Drug_ID"].unique())]
    
    prot_count = interactions["Target_ID"].value_counts()
    drug_count = interactions["Drug_ID"].value_counts()
    
    prots["data"] = prots.apply(lambda x: {**x["data"], "count": prot_count[x.name]}, axis=1)
    drugs["data"] = drugs.apply(lambda x: {**x["data"], "count": drug_count[x.name]}, axis=1)

    full_data = process_df(interactions)
    config = update_config(snakemake.config)

    final_data = {
        "data": full_data,
        "config": config,
        "prots": prots,
        "drugs": drugs,
    }

    with open(snakemake.output.combined_pickle, "wb") as file:
        pickle.dump(final_data, file, protocol=-1)<|MERGE_RESOLUTION|>--- conflicted
+++ resolved
@@ -53,10 +53,7 @@
 
     interactions = interactions[interactions["Target_ID"].isin(prots.index)]
     interactions = interactions[interactions["Drug_ID"].isin(drugs.index)]
-<<<<<<< HEAD
-=======
     
->>>>>>> dfcb4bc1
     prots = prots[prots.index.isin(interactions["Target_ID"].unique())]
     drugs = drugs[drugs.index.isin(interactions["Drug_ID"].unique())]
     
