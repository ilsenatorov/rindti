final_output = sh._target("prepare_all", sh.namer(config) + ".pkl")
summary = sh._target("summary", sh.namer(config) + ".pkl")


rule parse_dataset:
    input:
        inter=sh.tables["inter"],
    output:
        inter=sh._target("parse_dataset", sh.namer(config["parse_dataset"]) + ".tsv"),
    script:
        "../scripts/parse_dataset.py"


rule split_data:
    input:
        inter=rules.parse_dataset.output.inter,
    output:
<<<<<<< HEAD
        split_data=sh._target("split_data", sh.namer(config["split_data"]) + ".tsv"),
=======
        split_data=sh._target(
            "split_data",
            sh.namer({**config["split_data"], **config["parse_dataset"]}) + ".tsv",
        ),
>>>>>>> e11d4b3b
    params:
        method=config["split_data"]["method"],
        train=config["split_data"]["train"],
        val=config["split_data"]["val"],
    script:
        "../scripts/split_data.py"


rule prepare_all:
    input:
        drugs=rules.prepare_drugs.output.pickle,
        prots=prot_data,
        inter=rules.split_data.output.split_data,
    output:
        combined_pickle=final_output,
    script:
        "../scripts/prepare_all.py"


rule summary:
    input:
        pickle=rules.prepare_all.output.combined_pickle,
        structs=expand(parsed_structs, prot=sh.prot_ids),
    output:
        summary=summary,
    params:
        struct_dir=parsed_structs_dir,
    script:
        "../scripts/summary.py"<|MERGE_RESOLUTION|>--- conflicted
+++ resolved
@@ -15,14 +15,10 @@
     input:
         inter=rules.parse_dataset.output.inter,
     output:
-<<<<<<< HEAD
-        split_data=sh._target("split_data", sh.namer(config["split_data"]) + ".tsv"),
-=======
         split_data=sh._target(
             "split_data",
             sh.namer({**config["split_data"], **config["parse_dataset"]}) + ".tsv",
         ),
->>>>>>> e11d4b3b
     params:
         method=config["split_data"]["method"],
         train=config["split_data"]["train"],
