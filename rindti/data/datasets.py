--- conflicted
+++ resolved
@@ -22,66 +22,6 @@
 
     splits = {"train": 0, "val": 1, "test": 2}
 
-<<<<<<< HEAD
-    def __init__(
-        self,
-        filename: str,
-        split: str = "train",
-        transform: Callable = None,
-        pre_transform: Callable = None,
-        pre_filter: Callable = None,
-    ):
-        root = self._set_filenames(filename)
-        super().__init__(root, transform, pre_transform, pre_filter)
-        self.data, self.slices, self.config = torch.load(self.processed_paths[self.splits[split]])
-
-    def _set_filenames(self, filename: str) -> str:
-=======
-    def _set_filenames(self, filename: str, exp_name: str) -> str:
->>>>>>> 0bdd5235
-        basefilename = os.path.basename(filename)
-        basefilename = os.path.splitext(basefilename)[0]
-        self.filename = filename
-        return os.path.join("data", exp_name, basefilename)
-
-    def _set_types(self, data: dict) -> dict:
-        """Set feat type in the self.config from snakemake self.config."""
-        self.config["data"]["prot"]["feat_type"] = get_type(data, "prot_x")
-        self.config["data"]["drug"]["feat_type"] = get_type(data, "drug_x")
-        self.config["data"]["prot"]["edge_type"] = get_type(data, "prot_edge_feats")
-        self.config["data"]["drug"]["edge_type"] = get_type(data, "drug_edge_feats")
-        return self.config
-
-    def process_(self, data_list: list, split: str):
-        """Process the datalist.
-
-        Args:
-            data_list (list): List of TwoGraphData entries
-            s (int): index of train, val or test
-        """
-        if self.pre_filter is not None:
-            data_list = [data for data in data_list if self.pre_filter(data)]
-
-        if self.pre_transform is not None:
-            data_list = [self.pre_transform(data) for data in data_list]
-
-        data, slices = self.collate(data_list)
-        torch.save((data, slices, self.config), self.processed_paths[self.splits[split]])
-
-    def _get_datum(self, all_data: dict, id: str, which: str) -> dict:
-        """Get either prot or drug data."""
-        graph = all_data[which].loc[id, "data"]
-        graph["count"] = float(all_data[which].loc[id, "count"])
-        graph["id"] = id
-        return {which.rstrip("s") + "_" + k: v for k, v in graph.items()}
-
-    @property
-    def processed_file_names(self) -> Iterable[str]:
-        """Files that are created."""
-        return [k + ".pt" for k in self.splits.keys()]
-
-<<<<<<< HEAD
-=======
     def __init__(
         self,
         filename: str,
@@ -95,7 +35,48 @@
         super().__init__(root, transform, pre_transform, pre_filter)
         self.data, self.slices, self.config = torch.load(self.processed_paths[self.splits[split]])
 
->>>>>>> 0bdd5235
+    def _set_filenames(self, filename: str, exp_name: str) -> str:
+        basefilename = os.path.basename(filename)
+        basefilename = os.path.splitext(basefilename)[0]
+        self.filename = filename
+        return os.path.join("data", exp_name, basefilename)
+
+    def _set_types(self, data: dict) -> dict:
+        """Set feat type in the self.config from snakemake self.config."""
+        self.config["data"]["prot"]["feat_type"] = get_type(data, "prot_x")
+        self.config["data"]["drug"]["feat_type"] = get_type(data, "drug_x")
+        self.config["data"]["prot"]["edge_type"] = get_type(data, "prot_edge_feats")
+        self.config["data"]["drug"]["edge_type"] = get_type(data, "drug_edge_feats")
+        return self.config
+
+    def process_(self, data_list: list, split: str):
+        """Process the datalist.
+
+        Args:
+            data_list (list): List of TwoGraphData entries
+            s (int): index of train, val or test
+        """
+        if self.pre_filter is not None:
+            data_list = [data for data in data_list if self.pre_filter(data)]
+
+        if self.pre_transform is not None:
+            data_list = [self.pre_transform(data) for data in data_list]
+
+        data, slices = self.collate(data_list)
+        torch.save((data, slices, self.config), self.processed_paths[self.splits[split]])
+
+    def _get_datum(self, all_data: dict, id: str, which: str) -> dict:
+        """Get either prot or drug data."""
+        graph = all_data[which].loc[id, "data"]
+        graph["count"] = float(all_data[which].loc[id, "count"])
+        graph["id"] = id
+        return {which.rstrip("s") + "_" + k: v for k, v in graph.items()}
+
+    @property
+    def processed_file_names(self) -> Iterable[str]:
+        """Files that are created."""
+        return [k + ".pt" for k in self.splits.keys()]
+
     def process(self):
         """If the dataset was not seen before, process everything."""
         with open(self.filename, "rb") as file:
