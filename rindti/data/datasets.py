--- conflicted
+++ resolved
@@ -64,13 +64,8 @@
         data, slices = self.collate(data_list)
         torch.save((data, slices, self.config), self.processed_paths[self.splits[split]])
 
-<<<<<<< HEAD
     def _get_datum(self, all_data: dict, id: str, which: str, **kwargs) -> dict:
         """Get either prot or drug data"""
-=======
-    def _get_datum(self, all_data: dict, id: str, which: str) -> dict:
-        """Get either prot or drug data."""
->>>>>>> 6979155b
         graph = all_data[which].loc[id, "data"]
         graph["count"] = float(all_data[which].loc[id, "count"])
         graph["id"] = id
