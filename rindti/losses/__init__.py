--- conflicted
+++ resolved
@@ -1,19 +1,11 @@
 from .cross_entropy import CrossEntropyLoss
 from .lifted_structure import GeneralisedLiftedStructureLoss
 from .node import NodeLoss
-<<<<<<< HEAD
-=======
-from .pfam_cross_entropy import PfamCrossEntropyLoss
->>>>>>> 40bfa148
 from .snnl import SoftNearestNeighborLoss
 
 __all__ = [
     "GeneralisedLiftedStructureLoss",
     "NodeLoss",
-<<<<<<< HEAD
-    "CrossEntropyLoss",
-=======
     "PfamCrossEntropyLoss",
->>>>>>> 40bfa148
     "SoftNearestNeighborLoss",
 ]