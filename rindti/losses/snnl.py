from typing import List, Union

import torch
import torch.nn.functional as F
from pytorch_lightning import LightningModule
from torch import Tensor


class SoftNearestNeighborLoss(LightningModule):
    """https://arxiv.org/pdf/1902.01889.pdf"""

    def __init__(
        self,
        temperature: float = 1.0,
        eps: float = 1e-6,
        optim_temperature: bool = False,
        grad_step: float = 0.2,
        **kwargs,
    ):
        super().__init__()
        self.temperature = temperature
        self.eps = eps
        self.optim_temperature = optim_temperature
        self.grad_step = grad_step

    def _forward(self, embeds: Tensor, fam_idx: List[int], temp_frac: Union[int, Tensor]) -> Tensor:
        """Calculate the soft nearest neighbor loss for a given temp denominator"""
        embeds = F.normalize(embeds)
        sim = 1 - torch.matmul(embeds, embeds.t())
        expsim = torch.exp(-sim / (self.temperature / temp_frac)) * (1 - torch.eye(sim.size(0), device=self.device))
        f = expsim / (self.eps + expsim.sum(dim=1))
        fam_mask = (fam_idx == fam_idx.t()).float()
        f = f * fam_mask
<<<<<<< HEAD
        return -torch.log(self.eps + f.sum(dim=1))
=======
        loss = -torch.log(self.eps + f.sum(dim=1))
        return dict(graph_loss=loss.mean())
>>>>>>> 92a65567

    def forward(self, embeds: Tensor, fam_idx: List[int]) -> Tensor:
        """Calculate the soft nearest neighbor loss, optimise temperature if necessary"""
        if not self.optim_temperature:
            return self._forward(embeds, fam_idx, 1.0)

        temp_frac = torch.tensor(1, device=self.device, dtype=torch.float32, requires_grad=True)
        loss = self._forward(embeds, fam_idx, temp_frac)
        loss.mean().backward(inputs=[temp_frac])
        with torch.no_grad():
            temp_frac -= self.grad_step * temp_frac.grad
        return self._forward(embeds, fam_idx, temp_frac)<|MERGE_RESOLUTION|>--- conflicted
+++ resolved
@@ -31,12 +31,8 @@
         f = expsim / (self.eps + expsim.sum(dim=1))
         fam_mask = (fam_idx == fam_idx.t()).float()
         f = f * fam_mask
-<<<<<<< HEAD
-        return -torch.log(self.eps + f.sum(dim=1))
-=======
         loss = -torch.log(self.eps + f.sum(dim=1))
         return dict(graph_loss=loss.mean())
->>>>>>> 92a65567
 
     def forward(self, embeds: Tensor, fam_idx: List[int]) -> Tensor:
         """Calculate the soft nearest neighbor loss, optimise temperature if necessary"""
